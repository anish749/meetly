'use client';

import { useState, useEffect } from 'react';
import { Button } from '@/components/ui/button';
import {
  Card,
  CardContent,
  CardDescription,
  CardHeader,
  CardTitle,
} from '@/components/ui/card';
import { Badge } from '@/components/ui/badge';
import { Tabs, TabsContent, TabsList, TabsTrigger } from '@/components/ui/tabs';
import { Separator } from '@/components/ui/separator';
import { toast } from 'sonner';
import {
  RefreshCw,
  Mail,
  Calendar,
  Settings,
  Brain,
  CheckCircle,
  AlertCircle,
  Users,
  Clock,
  MapPin,
  ChevronDown,
  ChevronUp,
} from 'lucide-react';
import type { UserDocument } from '@/types/firebase-collections';

interface EmailSummary {
  id: string;
  subject: string;
  from: string;
  createdAt: string;
}

<<<<<<< HEAD
interface AnalysisResult {
  meetingIntent: string;
  duration?: number;
  location?: string;
  invitees: Array<{
    email: string;
    name: string;
    role: 'attendee' | 'coordinator';
    work_context?: string;
    relationship?: string;
    coordinates_for?: string;
  }>;
  confidence: string;
}

interface EmailAnalysisState {
  [emailId: string]: {
    isAnalyzing: boolean;
    isProcessingWithStina: boolean;
    analysisComplete: boolean;
    meetingRequestId?: string;
    analysisResult?: AnalysisResult;
    error?: string;
  };
}

interface StinaPreferences {
  defaultMeetingType?: 'in-person' | 'virtual' | 'hybrid';
  workingHours?: {
    start: string;
    end: string;
    days: string[];
  };
  timeZone?: string;
  meetingBuffer?: number;
}
=======
type StinaPreferences = NonNullable<UserDocument['stinaPreferences']>;
>>>>>>> fb7c519b

export function StinaDashboard() {
  const [isLoading, setIsLoading] = useState(false);
  const [unreadEmails, setUnreadEmails] = useState<EmailSummary[]>([]);
  const [emailAnalysisState, setEmailAnalysisState] =
    useState<EmailAnalysisState>({});
  const [preferences, setPreferences] = useState<StinaPreferences>({});
  const [expandedAnalysis, setExpandedAnalysis] = useState<Set<string>>(
    new Set()
  );

  useEffect(() => {
    fetchEmailStatus();
    fetchPreferences();
  }, []);

  const fetchEmailStatus = async () => {
    try {
      setIsLoading(true);
      const response = await fetch('/api/stina/process-emails', {
        method: 'GET',
      });

      if (response.ok) {
        const data = await response.json();
        setUnreadEmails(data.emails || []);
      } else {
        toast.error('Failed to fetch email status');
      }
    } catch {
      toast.error('Error fetching emails');
    } finally {
      setIsLoading(false);
    }
  };

  const fetchPreferences = async () => {
    try {
      const response = await fetch('/api/stina/preferences');
      if (response.ok) {
        const data = await response.json();
        setPreferences(data.preferences || {});
      }
    } catch {
      // Error fetching preferences - using default empty object
    }
  };

  const analyzeEmail = async (emailId: string) => {
    try {
      // Update state to show analysis in progress
      setEmailAnalysisState((prev) => ({
        ...prev,
        [emailId]: {
          ...prev[emailId],
          isAnalyzing: true,
          error: undefined,
        },
      }));

      const response = await fetch('/api/emails/analyze', {
        method: 'POST',
        headers: {
          'Content-Type': 'application/json',
        },
        body: JSON.stringify({ emailId }),
      });

      if (response.ok) {
        const data = await response.json();
        setEmailAnalysisState((prev) => ({
          ...prev,
          [emailId]: {
            ...prev[emailId],
            isAnalyzing: false,
            analysisComplete: true,
            meetingRequestId: data.meetingRequestId,
            analysisResult: data.analysis,
          },
        }));

        toast.success('Email analyzed successfully! Review the results below.');
      } else {
        const errorData = await response.json();
        setEmailAnalysisState((prev) => ({
          ...prev,
          [emailId]: {
            ...prev[emailId],
            isAnalyzing: false,
            error: errorData.error || 'Analysis failed',
          },
        }));
        toast.error(errorData.error || 'Failed to analyze email');
      }
    } catch {
      setEmailAnalysisState((prev) => ({
        ...prev,
        [emailId]: {
          ...prev[emailId],
          isAnalyzing: false,
          error: 'Network error',
        },
      }));
      toast.error('Error analyzing email');
    }
  };

  const processWithStina = async (
    emailId: string,
    meetingRequestId: string
  ) => {
    try {
      setEmailAnalysisState((prev) => ({
        ...prev,
        [emailId]: {
          ...prev[emailId],
          isProcessingWithStina: true,
        },
      }));

      const response = await fetch('/api/meeting-requests/process-with-stina', {
        method: 'POST',
        headers: {
          'Content-Type': 'application/json',
        },
        body: JSON.stringify({ meetingRequestId }),
      });

      if (response.ok) {
        await response.json();
        setEmailAnalysisState((prev) => ({
          ...prev,
          [emailId]: {
            ...prev[emailId],
            isProcessingWithStina: false,
          },
        }));

        toast.success('Email processed with Stina successfully!');

        // Remove the email from unread list as it's been processed
        setUnreadEmails((prev) => prev.filter((email) => email.id !== emailId));
      } else {
        const errorData = await response.json();
        setEmailAnalysisState((prev) => ({
          ...prev,
          [emailId]: {
            ...prev[emailId],
            isProcessingWithStina: false,
            error: errorData.error || 'Stina processing failed',
          },
        }));
        toast.error(errorData.error || 'Failed to process with Stina');
      }
    } catch {
      setEmailAnalysisState((prev) => ({
        ...prev,
        [emailId]: {
          ...prev[emailId],
          isProcessingWithStina: false,
          error: 'Network error during Stina processing',
        },
      }));
      toast.error('Error processing with Stina');
    }
  };

  const updatePreferences = async (newPrefs: Partial<StinaPreferences>) => {
    try {
      const response = await fetch('/api/stina/preferences', {
        method: 'POST',
        headers: {
          'Content-Type': 'application/json',
        },
        body: JSON.stringify({
          preferences: { ...preferences, ...newPrefs },
        }),
      });

      if (response.ok) {
        setPreferences((prev) => ({ ...prev, ...newPrefs }));
        toast.success('Preferences updated');
      } else {
        toast.error('Failed to update preferences');
      }
    } catch {
      toast.error('Error updating preferences');
    }
  };

  return (
    <div className="space-y-6">
      {/* Header */}
      <div className="flex items-center justify-between">
        <div>
          <h1 className="text-3xl font-bold tracking-tight">Stina AI Agent</h1>
          <p className="text-muted-foreground">
            Your intelligent executive assistant for meeting scheduling
          </p>
        </div>
        <Badge variant="outline" className="px-3 py-1">
          <Brain className="w-4 h-4 mr-2" />
          AI Powered
        </Badge>
      </div>

      {/* Quick Actions */}
      <Card>
        <CardHeader>
          <CardTitle className="flex items-center gap-2">
            <Mail className="w-5 h-5" />
            Email Processing
          </CardTitle>
          <CardDescription>
            Process incoming emails for meeting requests and scheduling
            opportunities
          </CardDescription>
        </CardHeader>
        <CardContent className="space-y-4">
          <div className="flex items-center justify-between">
            <div className="space-y-1">
              <p className="text-sm font-medium">
                {unreadEmails.length} total emails
              </p>
              <p className="text-xs text-muted-foreground">
                Click &quot;Analyze&quot; to process individual emails with AI
              </p>
            </div>
            <Button
              variant="outline"
              size="sm"
              onClick={fetchEmailStatus}
              disabled={isLoading}
            >
              <RefreshCw
                className={`w-4 h-4 mr-2 ${isLoading ? 'animate-spin' : ''}`}
              />
              Refresh
            </Button>
          </div>

          {unreadEmails.length > 0 && (
            <div className="space-y-2">
              <Separator />
              <div className="space-y-3">
                {unreadEmails.map((email) => {
                  const analysisState = emailAnalysisState[email.id] || {};
                  const isProcessing =
                    analysisState.isAnalyzing ||
                    analysisState.isProcessingWithStina;

                  const isExpanded = expandedAnalysis.has(email.id);
                  const hasAnalysisResults = analysisState.analysisResult;

                  return (
                    <div
                      key={email.id}
                      className="bg-muted/50 rounded-lg border"
                    >
                      {/* Email Header */}
                      <div className="flex items-center gap-3 p-3">
                        <Mail className="w-4 h-4 text-muted-foreground flex-shrink-0" />
                        <div className="flex-1 min-w-0">
                          <p className="text-sm font-medium truncate">
                            {email.subject || 'No Subject'}
                          </p>
                          <p className="text-xs text-muted-foreground">
                            From: {email.from}
                          </p>
                          {analysisState.error && (
                            <p className="text-xs text-red-600 mt-1">
                              {analysisState.error}
                            </p>
                          )}
                        </div>
                        <div className="flex items-center gap-2 flex-shrink-0">
                          {analysisState.isAnalyzing && (
                            <Badge variant="secondary" className="text-xs">
                              <RefreshCw className="w-3 h-3 mr-1 animate-spin" />
                              Analyzing...
                            </Badge>
                          )}
                          {analysisState.isProcessingWithStina && (
                            <Badge variant="secondary" className="text-xs">
                              <Brain className="w-3 h-3 mr-1" />
                              Processing with Stina...
                            </Badge>
                          )}
                          {!isProcessing && !analysisState.analysisComplete && (
                            <Button
                              size="sm"
                              onClick={() => analyzeEmail(email.id)}
                              className="h-8 px-3"
                            >
                              <Brain className="w-3 h-3 mr-1" />
                              Analyze
                            </Button>
                          )}
                          {hasAnalysisResults && !isProcessing && (
                            <>
                              <Button
                                size="sm"
                                variant="outline"
                                onClick={() => {
                                  const newExpanded = new Set(expandedAnalysis);
                                  if (isExpanded) {
                                    newExpanded.delete(email.id);
                                  } else {
                                    newExpanded.add(email.id);
                                  }
                                  setExpandedAnalysis(newExpanded);
                                }}
                                className="h-8 px-2"
                              >
                                {isExpanded ? (
                                  <ChevronUp className="w-3 h-3" />
                                ) : (
                                  <ChevronDown className="w-3 h-3" />
                                )}
                              </Button>
                              <Button
                                size="sm"
                                onClick={() =>
                                  processWithStina(
                                    email.id,
                                    analysisState.meetingRequestId!
                                  )
                                }
                                className="h-8 px-3"
                              >
                                <Brain className="w-3 h-3 mr-1" />
                                Process with Stina
                              </Button>
                            </>
                          )}
                          {analysisState.analysisComplete &&
                            !hasAnalysisResults &&
                            !isProcessing && (
                              <Badge
                                variant="outline"
                                className="text-xs bg-green-50"
                              >
                                <CheckCircle className="w-3 h-3 mr-1 text-green-600" />
                                Complete
                              </Badge>
                            )}
                        </div>
                      </div>

                      {/* Analysis Results */}
                      {hasAnalysisResults && isExpanded && (
                        <div className="border-t bg-white/50 p-4 space-y-3">
                          <div className="flex items-center gap-2 mb-3">
                            <Brain className="w-4 h-4 text-purple-600" />
                            <h4 className="font-medium text-sm">
                              Analysis Results
                            </h4>
                            <Badge variant="outline" className="text-xs">
                              {analysisState.analysisResult.confidence}
                            </Badge>
                          </div>

                          <div className="space-y-3">
                            {/* Meeting Intent */}
                            <div>
                              <div className="flex items-center gap-2 mb-1">
                                <Calendar className="w-3 h-3 text-blue-600" />
                                <span className="text-xs font-medium text-muted-foreground uppercase tracking-wide">
                                  Meeting Purpose
                                </span>
                              </div>
                              <p className="text-sm bg-blue-50 p-2 rounded border-l-2 border-blue-200">
                                {analysisState.analysisResult.meetingIntent}
                              </p>
                            </div>

                            {/* Duration */}
                            {analysisState.analysisResult.duration && (
                              <div>
                                <div className="flex items-center gap-2 mb-1">
                                  <Clock className="w-3 h-3 text-green-600" />
                                  <span className="text-xs font-medium text-muted-foreground uppercase tracking-wide">
                                    Duration
                                  </span>
                                </div>
                                <p className="text-sm text-green-700">
                                  {analysisState.analysisResult.duration}{' '}
                                  minutes
                                </p>
                              </div>
                            )}

                            {/* Location */}
                            {analysisState.analysisResult.location && (
                              <div>
                                <div className="flex items-center gap-2 mb-1">
                                  <MapPin className="w-3 h-3 text-orange-600" />
                                  <span className="text-xs font-medium text-muted-foreground uppercase tracking-wide">
                                    Location
                                  </span>
                                </div>
                                <p className="text-sm text-orange-700">
                                  {analysisState.analysisResult.location}
                                </p>
                              </div>
                            )}

                            {/* Invitees */}
                            {analysisState.analysisResult.invitees &&
                              analysisState.analysisResult.invitees.length >
                                0 && (
                                <div>
                                  <div className="flex items-center gap-2 mb-2">
                                    <Users className="w-3 h-3 text-purple-600" />
                                    <span className="text-xs font-medium text-muted-foreground uppercase tracking-wide">
                                      Invitees (
                                      {
                                        analysisState.analysisResult.invitees
                                          .length
                                      }
                                      )
                                    </span>
                                  </div>
                                  <div className="space-y-2">
                                    {analysisState.analysisResult.invitees.map(
                                      (invitee, index) => (
                                        <div
                                          key={index}
                                          className={`text-sm p-2 rounded border-l-2 ${
                                            invitee.role === 'attendee'
                                              ? 'bg-blue-50 border-blue-200'
                                              : 'bg-amber-50 border-amber-200'
                                          }`}
                                        >
                                          <div className="flex items-center gap-2">
                                            <div className="font-medium">
                                              {invitee.name}
                                            </div>
                                            <Badge
                                              variant="outline"
                                              className={`text-xs ${
                                                invitee.role === 'attendee'
                                                  ? 'bg-blue-100 text-blue-700'
                                                  : 'bg-amber-100 text-amber-700'
                                              }`}
                                            >
                                              {invitee.role === 'attendee'
                                                ? 'Attendee'
                                                : 'Coordinator'}
                                            </Badge>
                                          </div>
                                          <div className="text-xs text-muted-foreground">
                                            {invitee.email}
                                          </div>
                                          {(invitee.work_context ||
                                            invitee.relationship) && (
                                            <div className="text-xs mt-1 text-gray-600">
                                              {invitee.work_context ||
                                                invitee.relationship}
                                            </div>
                                          )}
                                          {invitee.coordinates_for && (
                                            <div className="text-xs mt-1 text-amber-700">
                                              Coordinates for:{' '}
                                              {invitee.coordinates_for}
                                            </div>
                                          )}
                                        </div>
                                      )
                                    )}
                                  </div>
                                </div>
                              )}
                          </div>
                        </div>
                      )}
                    </div>
                  );
                })}
              </div>
            </div>
          )}

          {unreadEmails.length === 0 && (
            <div className="text-center py-8 text-muted-foreground">
              <Mail className="w-8 h-8 mx-auto mb-2 opacity-50" />
              <p className="text-sm">No unread emails</p>
              <p className="text-xs">
                New emails will appear here for analysis
              </p>
            </div>
          )}
        </CardContent>
      </Card>

      {/* Tabs for different sections */}
      <Tabs defaultValue="overview" className="space-y-4">
        <TabsList>
          <TabsTrigger value="overview">Overview</TabsTrigger>
          <TabsTrigger value="preferences">Preferences</TabsTrigger>
          <TabsTrigger value="contacts">Contacts</TabsTrigger>
        </TabsList>

        <TabsContent value="overview" className="space-y-4">
          <div className="grid gap-4 md:grid-cols-2 lg:grid-cols-3">
            <Card>
              <CardHeader className="flex flex-row items-center justify-between space-y-0 pb-2">
                <CardTitle className="text-sm font-medium">
                  Meetings Scheduled
                </CardTitle>
                <Calendar className="h-4 w-4 text-muted-foreground" />
              </CardHeader>
              <CardContent>
                <div className="text-2xl font-bold">0</div>
                <p className="text-xs text-muted-foreground">This week</p>
              </CardContent>
            </Card>

            <Card>
              <CardHeader className="flex flex-row items-center justify-between space-y-0 pb-2">
                <CardTitle className="text-sm font-medium">
                  Emails Processed
                </CardTitle>
                <CheckCircle className="h-4 w-4 text-muted-foreground" />
              </CardHeader>
              <CardContent>
                <div className="text-2xl font-bold">0</div>
                <p className="text-xs text-muted-foreground">Total processed</p>
              </CardContent>
            </Card>

            <Card>
              <CardHeader className="flex flex-row items-center justify-between space-y-0 pb-2">
                <CardTitle className="text-sm font-medium">
                  Success Rate
                </CardTitle>
                <AlertCircle className="h-4 w-4 text-muted-foreground" />
              </CardHeader>
              <CardContent>
                <div className="text-2xl font-bold">--</div>
                <p className="text-xs text-muted-foreground">No data yet</p>
              </CardContent>
            </Card>
          </div>

          <Card>
            <CardHeader>
              <CardTitle>How Stina Works</CardTitle>
              <CardDescription>
                Understanding your AI executive assistant
              </CardDescription>
            </CardHeader>
            <CardContent className="space-y-4">
              <div className="space-y-3">
                <div className="flex items-start gap-3">
                  <Mail className="w-5 h-5 mt-0.5 text-blue-500" />
                  <div>
                    <h4 className="font-medium">Email Monitoring</h4>
                    <p className="text-sm text-muted-foreground">
                      Stina monitors emails sent to your connected MailSlurp
                      inbox and displays them for individual analysis.
                    </p>
                  </div>
                </div>
                <div className="flex items-start gap-3">
                  <Brain className="w-5 h-5 mt-0.5 text-purple-500" />
                  <div>
                    <h4 className="font-medium">Two-Stage AI Processing</h4>
                    <p className="text-sm text-muted-foreground">
                      First, Email-Analyst extracts structured meeting
                      information. Then, Stina AI processes the enriched data
                      for scheduling.
                    </p>
                  </div>
                </div>
                <div className="flex items-start gap-3">
                  <Calendar className="w-5 h-5 mt-0.5 text-green-500" />
                  <div>
                    <h4 className="font-medium">Smart Scheduling</h4>
                    <p className="text-sm text-muted-foreground">
                      Automatically checks calendar availability and creates
                      optimized meeting slots with enhanced context
                      understanding.
                    </p>
                  </div>
                </div>
              </div>
            </CardContent>
          </Card>
        </TabsContent>

        <TabsContent value="preferences" className="space-y-4">
          <Card>
            <CardHeader>
              <CardTitle className="flex items-center gap-2">
                <Settings className="w-5 h-5" />
                Stina Preferences
              </CardTitle>
              <CardDescription>
                Configure how Stina handles your meeting scheduling
              </CardDescription>
            </CardHeader>
            <CardContent className="space-y-4">
              <div className="space-y-4">
                <div>
                  <label className="text-sm font-medium">
                    Default Meeting Type
                  </label>
                  <div className="flex gap-2 mt-2">
                    {['virtual', 'in-person', 'hybrid'].map((type) => (
                      <Button
                        key={type}
                        variant={
                          preferences.defaultMeetingType === type
                            ? 'default'
                            : 'outline'
                        }
                        size="sm"
                        onClick={() =>
                          updatePreferences({
                            defaultMeetingType: type as
                              | 'in-person'
                              | 'virtual'
                              | 'hybrid',
                          })
                        }
                      >
                        {type.charAt(0).toUpperCase() + type.slice(1)}
                      </Button>
                    ))}
                  </div>
                </div>

                <div>
                  <label className="text-sm font-medium">Working Hours</label>
                  <div className="grid grid-cols-2 gap-2 mt-2">
                    <div>
                      <label className="text-xs text-muted-foreground">
                        Start
                      </label>
                      <input
                        type="time"
                        value={preferences.workingHours?.start || '09:00'}
                        onChange={(e) =>
                          updatePreferences({
                            workingHours: {
                              ...preferences.workingHours,
                              start: e.target.value,
                              end: preferences.workingHours?.end || '17:00',
                              days: preferences.workingHours?.days || [
                                'monday',
                                'tuesday',
                                'wednesday',
                                'thursday',
                                'friday',
                              ],
                            },
                          })
                        }
                        className="w-full p-2 border rounded text-sm"
                      />
                    </div>
                    <div>
                      <label className="text-xs text-muted-foreground">
                        End
                      </label>
                      <input
                        type="time"
                        value={preferences.workingHours?.end || '17:00'}
                        onChange={(e) =>
                          updatePreferences({
                            workingHours: {
                              ...preferences.workingHours,
                              start: preferences.workingHours?.start || '09:00',
                              end: e.target.value,
                              days: preferences.workingHours?.days || [
                                'monday',
                                'tuesday',
                                'wednesday',
                                'thursday',
                                'friday',
                              ],
                            },
                          })
                        }
                        className="w-full p-2 border rounded text-sm"
                      />
                    </div>
                  </div>
                </div>

                <div>
                  <label className="text-sm font-medium">
                    Meeting Buffer (minutes)
                  </label>
                  <input
                    type="number"
                    value={preferences.meetingBuffer || 15}
                    onChange={(e) =>
                      updatePreferences({
                        meetingBuffer: parseInt(e.target.value),
                      })
                    }
                    className="w-full p-2 border rounded text-sm mt-2"
                    min="0"
                    max="60"
                  />
                  <p className="text-xs text-muted-foreground mt-1">
                    Time buffer between consecutive meetings
                  </p>
                </div>
              </div>
            </CardContent>
          </Card>
        </TabsContent>

        <TabsContent value="contacts" className="space-y-4">
          <Card>
            <CardHeader>
              <CardTitle>Contact Management</CardTitle>
              <CardDescription>
                Stina learns from your interactions to better understand contact
                preferences
              </CardDescription>
            </CardHeader>
            <CardContent>
              <div className="text-center text-muted-foreground py-8">
                <p>No contact data available yet.</p>
                <p className="text-sm">
                  Contact preferences will appear here after Stina processes
                  emails.
                </p>
              </div>
            </CardContent>
          </Card>
        </TabsContent>
      </Tabs>
    </div>
  );
}<|MERGE_RESOLUTION|>--- conflicted
+++ resolved
@@ -36,7 +36,6 @@
   createdAt: string;
 }
 
-<<<<<<< HEAD
 interface AnalysisResult {
   meetingIntent: string;
   duration?: number;
@@ -63,19 +62,7 @@
   };
 }
 
-interface StinaPreferences {
-  defaultMeetingType?: 'in-person' | 'virtual' | 'hybrid';
-  workingHours?: {
-    start: string;
-    end: string;
-    days: string[];
-  };
-  timeZone?: string;
-  meetingBuffer?: number;
-}
-=======
 type StinaPreferences = NonNullable<UserDocument['stinaPreferences']>;
->>>>>>> fb7c519b
 
 export function StinaDashboard() {
   const [isLoading, setIsLoading] = useState(false);
